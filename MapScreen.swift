--- conflicted
+++ resolved
@@ -8,7 +8,6 @@
         span: MKCoordinateSpan(latitudeDelta: 0.02, longitudeDelta: 0.02)
     )
     @State private var selectedDrop: DropItem?
-    @State private var regionUpdateTask: Task<Void, Never>? = nil
     @Binding var lastTappedLocation: CLLocationCoordinate2D
 
     var onRequestCreateAt: (CLLocationCoordinate2D) -> Void
@@ -51,15 +50,6 @@
             DropDetailScreen(drop: drop)
         }
         .onAppear {
-<<<<<<< HEAD
-            scheduleRegionUpdate(for: region, immediate: true)
-        }
-        .onDisappear {
-            regionUpdateTask?.cancel()
-        }
-        .onChange(of: region) { newRegion in
-            scheduleRegionUpdate(for: newRegion, immediate: false)
-=======
             store.listenNearby(in: region)
         }
         .onDisappear {
@@ -67,7 +57,6 @@
         }
         .onChange(of: region) { newRegion in
             store.listenNearby(in: newRegion)
->>>>>>> dcb5c18f
         }
         .gesture(
             LongPressGesture(minimumDuration: 0.5)
@@ -85,30 +74,4 @@
         case .private: return .purple
         }
     }
-
-    private func scheduleRegionUpdate(for region: MKCoordinateRegion, immediate: Bool) {
-        regionUpdateTask?.cancel()
-        let targetRegion = region
-        regionUpdateTask = Task { @MainActor in
-            if !immediate {
-                try? await Task.sleep(nanoseconds: 400_000_000)
-            }
-            updateListeners(for: targetRegion)
-        }
-    }
-
-    private func updateListeners(for region: MKCoordinateRegion) {
-        let halfLat = max(region.span.latitudeDelta, 0) / 2
-        let halfLon = max(region.span.longitudeDelta, 0) / 2
-
-        let minLat = max(-90, region.center.latitude - halfLat)
-        let maxLat = min(90, region.center.latitude + halfLat)
-        let minLon = max(-180, region.center.longitude - halfLon)
-        let maxLon = min(180, region.center.longitude + halfLon)
-
-        store.listenNearby(minLat: minLat,
-                           maxLat: maxLat,
-                           minLon: minLon,
-                           maxLon: maxLon)
-    }
 }