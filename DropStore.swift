import Foundation
import CoreLocation
import Combine
import FirebaseAuth
import FirebaseFirestore

@MainActor
final class DropStore: ObservableObject {
    private let db = Firestore.firestore()

    // Published state for UI
    @Published var currentUser: User? = nil
    @Published var drops: [DropItem] = []
    @Published var lifted: Set<String> = []

    private var listeners: [ListenerRegistration] = []
    private var remoteDrops: [String: DropItem] = [:]
    private var optimisticDrops: [String: DropItem] = [:]

    init() {
        Task { await ensureSignedIn() }
    }

    deinit {
        listeners.forEach { $0.remove() }
    }

    // MARK: - Authentication Handling

    /// Ensures there's a Firebase Auth user (Apple or anonymous)
    func ensureSignedIn() async {
        if Auth.auth().currentUser == nil {
            do {
                let result = try await Auth.auth().signInAnonymously()
                print("Signed in anonymously as \(result.user.uid)")
            } catch {
                print("Anonymous sign-in failed:", error.localizedDescription)
            }
        }

        if let authUser = Auth.auth().currentUser {
            self.currentUser = User(id: authUser.uid,
                                    name: authUser.displayName ?? "Guest")
        }
    }

    /// Signs the user out completely (forces re-auth next launch)
    func signOut() {
        do {
            try Auth.auth().signOut()
            currentUser = nil
            drops.removeAll()
            optimisticDrops.removeAll()
            remoteDrops.removeAll()
            listeners.forEach { $0.remove() }
            listeners.removeAll()
        } catch {
            print("Error signing out:", error.localizedDescription)
        }
    }

    // MARK: - Drop Creation

    func createDrop(text: String,
                    visibility: DropVisibility,
                    at coordinate: CLLocationCoordinate2D) {
        guard let user = Auth.auth().currentUser else {
            print("User not signed in")
            return
        }

        let createdAt = Date()
        let docRef = db.collection("drops").document()
        let dropId = docRef.documentID
        let author = currentUser ?? User(id: user.uid, name: user.displayName ?? "You")

<<<<<<< HEAD
        let data: [String: Any] = [
            "text": text.trimmingCharacters(in: .whitespacesAndNewlines),
            "authorId": user.uid,
            "createdAt": Timestamp(date: Date()),
            "visibility": visibility.rawValue,
            "location": GeoPoint(latitude: coordinate.latitude,
                                 longitude: coordinate.longitude),
            "geohash": geohash,
            // aggregate engagement counters (kept in sync transactionally)
            "reactions": 0,
            "lifts": 0
        ]
=======
        var optimistic = DropItem(
            id: dropId,
            text: text.trimmingCharacters(in: .whitespacesAndNewlines),
            author: author,
            createdAt: createdAt,
            coordinate: coordinate,
            visibility: visibility,
            reactions: 0,
            isLiftedByCurrentUser: false,
            syncStatus: .pending
        )

        optimisticDrops[dropId] = optimistic
        publishDrops()

        let payload = dropPayload(for: optimistic, authorId: user.uid)

        docRef.setData(payload) { [weak self] error in
            guard let self else { return }
            Task { @MainActor in
                if let error = error {
                    print("Error creating drop:", error.localizedDescription)
                    optimistic.syncStatus = .failed(message: error.localizedDescription)
                    self.optimisticDrops[dropId] = optimistic
                } else {
                    optimistic.syncStatus = .synced
                    self.optimisticDrops[dropId] = optimistic
                    print("✅ Drop created successfully")
                }
                self.publishDrops()
            }
        }
    }

    func retryCreate(drop: DropItem) {
        guard case .failed = drop.syncStatus else { return }
        guard let user = Auth.auth().currentUser else {
            print("User not signed in")
            return
        }

        var retryDrop = drop
        retryDrop.author = User(id: user.uid, name: user.displayName ?? drop.author.name)
        retryDrop.createdAt = Date()
        retryDrop.syncStatus = .pending
        optimisticDrops[drop.id] = retryDrop
        publishDrops()

        let payload = dropPayload(for: retryDrop, authorId: user.uid)
        let docRef = db.collection("drops").document(drop.id)
>>>>>>> dcb5c18f

        docRef.setData(payload) { [weak self] error in
            guard let self else { return }
            Task { @MainActor in
                if let error = error {
                    print("Retry failed:", error.localizedDescription)
                    retryDrop.syncStatus = .failed(message: error.localizedDescription)
                    self.optimisticDrops[drop.id] = retryDrop
                } else {
                    retryDrop.syncStatus = .synced
                    self.optimisticDrops[drop.id] = retryDrop
                    print("✅ Drop retried successfully")
                }
                self.publishDrops()
            }
        }
    }

    // MARK: - Nearby Fetch / Realtime Listener

    func listenNearby(minLat: Double, maxLat: Double, minLon: Double, maxLon: Double) {
        listeners.forEach { $0.remove() }
        listeners.removeAll()
        remoteDrops.removeAll()

        let prefixes = Geohash.prefixesCovering(
            region: (minLat, maxLat, minLon, maxLon),
            precision: 5
        )

        for prefix in prefixes {
            let start = prefix
            let end = prefix + "\u{f8ff}"

            let registration = db.collection("drops")
                .order(by: "geohash")
                .start(at: [start])
                .end(at: [end])
                .addSnapshotListener { [weak self] snap, err in
                    guard let self else { return }

                    if let err = err {
                        print("Firestore listener error:", err.localizedDescription)
                        return
                    }

<<<<<<< HEAD
                    if let docs = snap?.documents {
                        for doc in docs {
                            let d = doc.data()
                            guard
                                let text = d["text"] as? String,
                                let vis = d["visibility"] as? String,
                                let geo = d["location"] as? GeoPoint
                            else { continue }

                            let item = DropItem(
                                id: doc.documentID,
                                text: text,
                                author: User(id: d["authorId"] as? String ?? "unknown",
                                             name: "Unknown"),
                                createdAt: (d["createdAt"] as? Timestamp)?.dateValue() ?? .now,
                                coordinate: CLLocationCoordinate2D(latitude: geo.latitude,
                                                                   longitude: geo.longitude),
                                visibility: DropVisibility(rawValue: vis) ?? .public,
                                reactions: d["reactions"] as? Int ?? 0,
                                isLiftedByCurrentUser: self.lifted.contains(doc.documentID)
                            )
                            collected[item.id] = item

                            if let userId = self.currentUser?.id ?? Auth.auth().currentUser?.uid {
                                self.refreshLiftState(for: doc.reference, dropId: doc.documentID, userId: userId)
                            }
=======
                    guard let snap else { return }

                    for change in snap.documentChanges {
                        let doc = change.document
                        let data = doc.data()
                        guard
                            let text = data["text"] as? String,
                            let vis = data["visibility"] as? String,
                            let geo = data["location"] as? GeoPoint
                        else { continue }

                        let item = DropItem(
                            id: doc.documentID,
                            text: text,
                            author: User(id: data["authorId"] as? String ?? "unknown",
                                         name: "Unknown"),
                            createdAt: (data["createdAt"] as? Timestamp)?.dateValue() ?? .now,
                            coordinate: CLLocationCoordinate2D(latitude: geo.latitude,
                                                               longitude: geo.longitude),
                            visibility: DropVisibility(rawValue: vis) ?? .public,
                            reactions: 0,
                            isLiftedByCurrentUser: lifted.contains(doc.documentID),
                            syncStatus: .synced
                        )

                        switch change.type {
                        case .added, .modified:
                            self.remoteDrops[item.id] = item
                        case .removed:
                            self.remoteDrops.removeValue(forKey: item.id)
                        @unknown default:
                            break
>>>>>>> dcb5c18f
                        }
                    }

                    self.publishDrops()
                }
            listeners.append(registration)
        }
    }

    // MARK: - Reactions & Lifts

    func toggleLift(_ drop: DropItem) {
        guard let userId = currentUser?.id ?? Auth.auth().currentUser?.uid else {
            print("User not signed in")
            return
        }
<<<<<<< HEAD

        let dropRef = db.collection("drops").document(drop.id)
        let engagementRef = dropRef.collection("engagements").document(userId)

        db.runTransaction({ transaction, errorPointer -> Any? in
            do {
                _ = try transaction.getDocument(dropRef)
            } catch let error as NSError {
                errorPointer?.pointee = error
                return nil
            }

            let engagementSnapshot: DocumentSnapshot
            do {
                engagementSnapshot = try transaction.getDocument(engagementRef)
            } catch let error as NSError {
                errorPointer?.pointee = error
                return nil
            }

            let currentlyLifted = (engagementSnapshot.data()?["lifted"] as? Bool) ?? false

            if currentlyLifted {
                transaction.updateData(["lifts": FieldValue.increment(Int64(-1))], forDocument: dropRef)
                transaction.deleteDocument(engagementRef)
                return false
            } else {
                transaction.updateData(["lifts": FieldValue.increment(Int64(1))], forDocument: dropRef)
                transaction.setData([
                    "lifted": true,
                    "updatedAt": FieldValue.serverTimestamp()
                ], forDocument: engagementRef, merge: true)
                return true
            }
        }, completion: { [weak self] result, error in
            guard let self else { return }
            if let error = error {
                print("Failed to toggle lift:", error.localizedDescription)
                return
            }

            let isLifted = (result as? Bool) ?? false
            Task { @MainActor in
                if isLifted {
                    self.lifted.insert(drop.id)
                } else {
                    self.lifted.remove(drop.id)
                }

                if let index = self.drops.firstIndex(where: { $0.id == drop.id }) {
                    self.drops[index].isLiftedByCurrentUser = isLifted
                }
            }
        })
=======
        if var remote = remoteDrops[drop.id] {
            remote.isLiftedByCurrentUser = lifted.contains(drop.id)
            remoteDrops[drop.id] = remote
        }
        if var optimistic = optimisticDrops[drop.id] {
            optimistic.isLiftedByCurrentUser = lifted.contains(drop.id)
            optimisticDrops[drop.id] = optimistic
        }
        publishDrops()
>>>>>>> dcb5c18f
    }

    func react(to drop: DropItem) {
        guard let userId = currentUser?.id ?? Auth.auth().currentUser?.uid else {
            print("User not signed in")
            return
        }

        let dropRef = db.collection("drops").document(drop.id)
        let engagementRef = dropRef.collection("engagements").document(userId)

        db.runTransaction({ transaction, errorPointer -> Any? in
            do {
                _ = try transaction.getDocument(dropRef)
            } catch let error as NSError {
                errorPointer?.pointee = error
                return nil
            }

            transaction.updateData(["reactions": FieldValue.increment(Int64(1))], forDocument: dropRef)
            transaction.setData([
                "reactionCount": FieldValue.increment(Int64(1)),
                "updatedAt": FieldValue.serverTimestamp()
            ], forDocument: engagementRef, merge: true)

            return nil
        }, completion: { [weak self] _, error in
            guard let self else { return }
            if let error = error {
                print("Failed to react:", error.localizedDescription)
                return
            }

            Task { @MainActor in
                if let index = self.drops.firstIndex(where: { $0.id == drop.id }) {
                    self.drops[index].reactions += 1
                }
            }
        })
    }

    private func refreshLiftState(for dropRef: DocumentReference, dropId: String, userId: String) {
        dropRef.collection("engagements").document(userId).getDocument { [weak self] snapshot, error in
            guard let self else { return }
            if let error = error {
                print("Failed to refresh lift state:", error.localizedDescription)
                return
            }

            let isLifted = (snapshot?.data()?["lifted"] as? Bool) ?? false

            Task { @MainActor in
                if isLifted {
                    self.lifted.insert(dropId)
                } else {
                    self.lifted.remove(dropId)
                }

                if let index = self.drops.firstIndex(where: { $0.id == dropId }) {
                    self.drops[index].isLiftedByCurrentUser = isLifted
                }
            }
        }
        if var remote = remoteDrops[drop.id] {
            remote.reactions += 1
            remoteDrops[drop.id] = remote
        }
        if var optimistic = optimisticDrops[drop.id] {
            optimistic.reactions += 1
            optimisticDrops[drop.id] = optimistic
        }
        publishDrops()
    }

    // MARK: - Helpers

    private func publishDrops() {
        let syncedIds = optimisticDrops.compactMap { id, drop -> String? in
            if remoteDrops[id] != nil, drop.syncStatus == .synced {
                return id
            }
            return nil
        }
        syncedIds.forEach { optimisticDrops.removeValue(forKey: $0) }

        var combined = Array(remoteDrops.values)
        combined.append(contentsOf: optimisticDrops.values)
        combined.sort(by: { $0.createdAt > $1.createdAt })
        drops = combined
    }

    private func dropPayload(for drop: DropItem, authorId: String) -> [String: Any] {
        let geohash = Geohash.encode(latitude: drop.coordinate.latitude,
                                     longitude: drop.coordinate.longitude,
                                     precision: 7)

        return [
            "text": drop.text,
            "authorId": authorId,
            "createdAt": Timestamp(date: drop.createdAt),
            "visibility": drop.visibility.rawValue,
            "location": GeoPoint(latitude: drop.coordinate.latitude,
                                  longitude: drop.coordinate.longitude),
            "geohash": geohash
        ]
    }
}<|MERGE_RESOLUTION|>--- conflicted
+++ resolved
@@ -74,20 +74,6 @@
         let dropId = docRef.documentID
         let author = currentUser ?? User(id: user.uid, name: user.displayName ?? "You")
 
-<<<<<<< HEAD
-        let data: [String: Any] = [
-            "text": text.trimmingCharacters(in: .whitespacesAndNewlines),
-            "authorId": user.uid,
-            "createdAt": Timestamp(date: Date()),
-            "visibility": visibility.rawValue,
-            "location": GeoPoint(latitude: coordinate.latitude,
-                                 longitude: coordinate.longitude),
-            "geohash": geohash,
-            // aggregate engagement counters (kept in sync transactionally)
-            "reactions": 0,
-            "lifts": 0
-        ]
-=======
         var optimistic = DropItem(
             id: dropId,
             text: text.trimmingCharacters(in: .whitespacesAndNewlines),
@@ -138,7 +124,6 @@
 
         let payload = dropPayload(for: retryDrop, authorId: user.uid)
         let docRef = db.collection("drops").document(drop.id)
->>>>>>> dcb5c18f
 
         docRef.setData(payload) { [weak self] error in
             guard let self else { return }
@@ -185,34 +170,6 @@
                         return
                     }
 
-<<<<<<< HEAD
-                    if let docs = snap?.documents {
-                        for doc in docs {
-                            let d = doc.data()
-                            guard
-                                let text = d["text"] as? String,
-                                let vis = d["visibility"] as? String,
-                                let geo = d["location"] as? GeoPoint
-                            else { continue }
-
-                            let item = DropItem(
-                                id: doc.documentID,
-                                text: text,
-                                author: User(id: d["authorId"] as? String ?? "unknown",
-                                             name: "Unknown"),
-                                createdAt: (d["createdAt"] as? Timestamp)?.dateValue() ?? .now,
-                                coordinate: CLLocationCoordinate2D(latitude: geo.latitude,
-                                                                   longitude: geo.longitude),
-                                visibility: DropVisibility(rawValue: vis) ?? .public,
-                                reactions: d["reactions"] as? Int ?? 0,
-                                isLiftedByCurrentUser: self.lifted.contains(doc.documentID)
-                            )
-                            collected[item.id] = item
-
-                            if let userId = self.currentUser?.id ?? Auth.auth().currentUser?.uid {
-                                self.refreshLiftState(for: doc.reference, dropId: doc.documentID, userId: userId)
-                            }
-=======
                     guard let snap else { return }
 
                     for change in snap.documentChanges {
@@ -245,7 +202,6 @@
                             self.remoteDrops.removeValue(forKey: item.id)
                         @unknown default:
                             break
->>>>>>> dcb5c18f
                         }
                     }
 
@@ -255,69 +211,17 @@
         }
     }
 
-    // MARK: - Reactions & Lifts
+    // MARK: - Reactions & Lifts (Local Only for Now)
 
     func toggleLift(_ drop: DropItem) {
-        guard let userId = currentUser?.id ?? Auth.auth().currentUser?.uid else {
-            print("User not signed in")
-            return
-        }
-<<<<<<< HEAD
-
-        let dropRef = db.collection("drops").document(drop.id)
-        let engagementRef = dropRef.collection("engagements").document(userId)
-
-        db.runTransaction({ transaction, errorPointer -> Any? in
-            do {
-                _ = try transaction.getDocument(dropRef)
-            } catch let error as NSError {
-                errorPointer?.pointee = error
-                return nil
-            }
-
-            let engagementSnapshot: DocumentSnapshot
-            do {
-                engagementSnapshot = try transaction.getDocument(engagementRef)
-            } catch let error as NSError {
-                errorPointer?.pointee = error
-                return nil
-            }
-
-            let currentlyLifted = (engagementSnapshot.data()?["lifted"] as? Bool) ?? false
-
-            if currentlyLifted {
-                transaction.updateData(["lifts": FieldValue.increment(Int64(-1))], forDocument: dropRef)
-                transaction.deleteDocument(engagementRef)
-                return false
-            } else {
-                transaction.updateData(["lifts": FieldValue.increment(Int64(1))], forDocument: dropRef)
-                transaction.setData([
-                    "lifted": true,
-                    "updatedAt": FieldValue.serverTimestamp()
-                ], forDocument: engagementRef, merge: true)
-                return true
-            }
-        }, completion: { [weak self] result, error in
-            guard let self else { return }
-            if let error = error {
-                print("Failed to toggle lift:", error.localizedDescription)
-                return
-            }
-
-            let isLifted = (result as? Bool) ?? false
-            Task { @MainActor in
-                if isLifted {
-                    self.lifted.insert(drop.id)
-                } else {
-                    self.lifted.remove(drop.id)
-                }
-
-                if let index = self.drops.firstIndex(where: { $0.id == drop.id }) {
-                    self.drops[index].isLiftedByCurrentUser = isLifted
-                }
-            }
-        })
-=======
+        if lifted.contains(drop.id) {
+            lifted.remove(drop.id)
+        } else {
+            lifted.insert(drop.id)
+        }
+        if let i = drops.firstIndex(where: { $0.id == drop.id }) {
+            drops[i].isLiftedByCurrentUser = lifted.contains(drop.id)
+        }
         if var remote = remoteDrops[drop.id] {
             remote.isLiftedByCurrentUser = lifted.contains(drop.id)
             remoteDrops[drop.id] = remote
@@ -327,69 +231,11 @@
             optimisticDrops[drop.id] = optimistic
         }
         publishDrops()
->>>>>>> dcb5c18f
     }
 
     func react(to drop: DropItem) {
-        guard let userId = currentUser?.id ?? Auth.auth().currentUser?.uid else {
-            print("User not signed in")
-            return
-        }
-
-        let dropRef = db.collection("drops").document(drop.id)
-        let engagementRef = dropRef.collection("engagements").document(userId)
-
-        db.runTransaction({ transaction, errorPointer -> Any? in
-            do {
-                _ = try transaction.getDocument(dropRef)
-            } catch let error as NSError {
-                errorPointer?.pointee = error
-                return nil
-            }
-
-            transaction.updateData(["reactions": FieldValue.increment(Int64(1))], forDocument: dropRef)
-            transaction.setData([
-                "reactionCount": FieldValue.increment(Int64(1)),
-                "updatedAt": FieldValue.serverTimestamp()
-            ], forDocument: engagementRef, merge: true)
-
-            return nil
-        }, completion: { [weak self] _, error in
-            guard let self else { return }
-            if let error = error {
-                print("Failed to react:", error.localizedDescription)
-                return
-            }
-
-            Task { @MainActor in
-                if let index = self.drops.firstIndex(where: { $0.id == drop.id }) {
-                    self.drops[index].reactions += 1
-                }
-            }
-        })
-    }
-
-    private func refreshLiftState(for dropRef: DocumentReference, dropId: String, userId: String) {
-        dropRef.collection("engagements").document(userId).getDocument { [weak self] snapshot, error in
-            guard let self else { return }
-            if let error = error {
-                print("Failed to refresh lift state:", error.localizedDescription)
-                return
-            }
-
-            let isLifted = (snapshot?.data()?["lifted"] as? Bool) ?? false
-
-            Task { @MainActor in
-                if isLifted {
-                    self.lifted.insert(dropId)
-                } else {
-                    self.lifted.remove(dropId)
-                }
-
-                if let index = self.drops.firstIndex(where: { $0.id == dropId }) {
-                    self.drops[index].isLiftedByCurrentUser = isLifted
-                }
-            }
+        if let i = drops.firstIndex(where: { $0.id == drop.id }) {
+            drops[i].reactions += 1
         }
         if var remote = remoteDrops[drop.id] {
             remote.reactions += 1
