import Foundation
import CoreLocation
import Combine
import FirebaseAuth
import FirebaseFirestore

@MainActor
final class DropStore: ObservableObject {
    private let db = Firestore.firestore()

    // Published state for UI
    @Published var currentUser: User? = nil
    @Published var drops: [DropItem] = []
    @Published var lifted: Set<String> = []

    private var listeners: [ListenerRegistration] = []
<<<<<<< HEAD
    private var prefixBuckets: [String: [String: DropItem]] = [:]
=======
    private var remoteDrops: [String: DropItem] = [:]
    private var optimisticDrops: [String: DropItem] = [:]
>>>>>>> dcb5c18f

    init() {
        Task { await ensureSignedIn() }
    }

    deinit {
<<<<<<< HEAD
        removeAllListeners()
=======
        listeners.forEach { $0.remove() }
>>>>>>> dcb5c18f
    }

    // MARK: - Authentication Handling

    /// Ensures there's a Firebase Auth user (Apple or anonymous)
    func ensureSignedIn() async {
        if Auth.auth().currentUser == nil {
            do {
                let result = try await Auth.auth().signInAnonymously()
                print("Signed in anonymously as \(result.user.uid)")
            } catch {
                print("Anonymous sign-in failed:", error.localizedDescription)
            }
        }

        if let authUser = Auth.auth().currentUser {
            self.currentUser = User(id: authUser.uid,
                                    name: authUser.displayName ?? "Guest")
        }
    }

    /// Signs the user out completely (forces re-auth next launch)
    func signOut() {
        do {
            try Auth.auth().signOut()
            currentUser = nil
            drops.removeAll()
<<<<<<< HEAD
            removeAllListeners()
=======
            optimisticDrops.removeAll()
            remoteDrops.removeAll()
            listeners.forEach { $0.remove() }
            listeners.removeAll()
>>>>>>> dcb5c18f
        } catch {
            print("Error signing out:", error.localizedDescription)
        }
    }

    // MARK: - Drop Creation

    func createDrop(text: String,
                    visibility: DropVisibility,
                    at coordinate: CLLocationCoordinate2D) {
        guard let user = Auth.auth().currentUser else {
            print("User not signed in")
            return
        }

        let createdAt = Date()
        let docRef = db.collection("drops").document()
        let dropId = docRef.documentID
        let author = currentUser ?? User(id: user.uid, name: user.displayName ?? "You")

        var optimistic = DropItem(
            id: dropId,
            text: text.trimmingCharacters(in: .whitespacesAndNewlines),
            author: author,
            createdAt: createdAt,
            coordinate: coordinate,
            visibility: visibility,
            reactions: 0,
            isLiftedByCurrentUser: false,
            syncStatus: .pending
        )

        optimisticDrops[dropId] = optimistic
        publishDrops()

        let payload = dropPayload(for: optimistic, authorId: user.uid)

        docRef.setData(payload) { [weak self] error in
            guard let self else { return }
            Task { @MainActor in
                if let error = error {
                    print("Error creating drop:", error.localizedDescription)
                    optimistic.syncStatus = .failed(message: error.localizedDescription)
                    self.optimisticDrops[dropId] = optimistic
                } else {
                    optimistic.syncStatus = .synced
                    self.optimisticDrops[dropId] = optimistic
                    print("✅ Drop created successfully")
                }
                self.publishDrops()
            }
        }
    }

    func retryCreate(drop: DropItem) {
        guard case .failed = drop.syncStatus else { return }
        guard let user = Auth.auth().currentUser else {
            print("User not signed in")
            return
        }

        var retryDrop = drop
        retryDrop.author = User(id: user.uid, name: user.displayName ?? drop.author.name)
        retryDrop.createdAt = Date()
        retryDrop.syncStatus = .pending
        optimisticDrops[drop.id] = retryDrop
        publishDrops()

        let payload = dropPayload(for: retryDrop, authorId: user.uid)
        let docRef = db.collection("drops").document(drop.id)

        docRef.setData(payload) { [weak self] error in
            guard let self else { return }
            Task { @MainActor in
                if let error = error {
                    print("Retry failed:", error.localizedDescription)
                    retryDrop.syncStatus = .failed(message: error.localizedDescription)
                    self.optimisticDrops[drop.id] = retryDrop
                } else {
                    retryDrop.syncStatus = .synced
                    self.optimisticDrops[drop.id] = retryDrop
                    print("✅ Drop retried successfully")
                }
                self.publishDrops()
            }
        }
    }

    // MARK: - Nearby Fetch / Realtime Listener

    func listenNearby(minLat: Double, maxLat: Double, minLon: Double, maxLon: Double) {
<<<<<<< HEAD
        removeAllListeners()
        prefixBuckets.removeAll()
=======
        listeners.forEach { $0.remove() }
        listeners.removeAll()
        remoteDrops.removeAll()
>>>>>>> dcb5c18f

        let prefixes = Geohash.prefixesCovering(
            region: (minLat, maxLat, minLon, maxLon),
            precision: 5
        )

<<<<<<< HEAD
        var newListeners: [ListenerRegistration] = []
=======
>>>>>>> dcb5c18f
        for prefix in prefixes {
            let start = prefix
            let end = prefix + "\u{f8ff}"
            let prefixKey = prefix

            let registration = db.collection("drops")
                .order(by: "geohash")
                .start(at: [start])
                .end(at: [end])
                .addSnapshotListener { [weak self] snap, err in
                    guard let self else { return }

                    if let err = err {
                        print("Firestore listener error:", err.localizedDescription)
                        return
                    }

<<<<<<< HEAD
                    var bucket: [String: DropItem] = [:]
                    if let docs = snap?.documents {
                        for doc in docs {
                            let d = doc.data()
                            guard
                                let text = d["text"] as? String,
                                let vis = d["visibility"] as? String,
                                let geo = d["location"] as? GeoPoint
                            else { continue }

                            let item = DropItem(
                                id: doc.documentID,
                                text: text,
                                author: User(id: d["authorId"] as? String ?? "unknown",
                                             name: "Unknown"),
                                createdAt: (d["createdAt"] as? Timestamp)?.dateValue() ?? .now,
                                coordinate: CLLocationCoordinate2D(latitude: geo.latitude,
                                                                   longitude: geo.longitude),
                                visibility: DropVisibility(rawValue: vis) ?? .public
                            )
                            bucket[item.id] = item
                        }
                    }

                    self.prefixBuckets[prefixKey] = bucket

                    let merged = self.prefixBuckets.values.reduce(into: [String: DropItem]()) { partialResult, current in
                        for (id, item) in current {
                            partialResult[id] = item
                        }
                    }

                    self.drops = merged.values.sorted(by: { $0.createdAt > $1.createdAt })
                }
            newListeners.append(registration)
        }
        listeners = newListeners
    }

    private func removeAllListeners() {
        for listener in listeners {
            listener.remove()
=======
                    guard let snap else { return }

                    for change in snap.documentChanges {
                        let doc = change.document
                        let data = doc.data()
                        guard
                            let text = data["text"] as? String,
                            let vis = data["visibility"] as? String,
                            let geo = data["location"] as? GeoPoint
                        else { continue }

                        let item = DropItem(
                            id: doc.documentID,
                            text: text,
                            author: User(id: data["authorId"] as? String ?? "unknown",
                                         name: "Unknown"),
                            createdAt: (data["createdAt"] as? Timestamp)?.dateValue() ?? .now,
                            coordinate: CLLocationCoordinate2D(latitude: geo.latitude,
                                                               longitude: geo.longitude),
                            visibility: DropVisibility(rawValue: vis) ?? .public,
                            reactions: 0,
                            isLiftedByCurrentUser: lifted.contains(doc.documentID),
                            syncStatus: .synced
                        )

                        switch change.type {
                        case .added, .modified:
                            self.remoteDrops[item.id] = item
                        case .removed:
                            self.remoteDrops.removeValue(forKey: item.id)
                        @unknown default:
                            break
                        }
                    }

                    self.publishDrops()
                }
            listeners.append(registration)
>>>>>>> dcb5c18f
        }
        listeners.removeAll()
    }

    // MARK: - Reactions & Lifts (Local Only for Now)

    func toggleLift(_ drop: DropItem) {
        if lifted.contains(drop.id) {
            lifted.remove(drop.id)
        } else {
            lifted.insert(drop.id)
        }
        if let i = drops.firstIndex(where: { $0.id == drop.id }) {
            drops[i].isLiftedByCurrentUser = lifted.contains(drop.id)
        }
        if var remote = remoteDrops[drop.id] {
            remote.isLiftedByCurrentUser = lifted.contains(drop.id)
            remoteDrops[drop.id] = remote
        }
        if var optimistic = optimisticDrops[drop.id] {
            optimistic.isLiftedByCurrentUser = lifted.contains(drop.id)
            optimisticDrops[drop.id] = optimistic
        }
        publishDrops()
    }

    func react(to drop: DropItem) {
        if let i = drops.firstIndex(where: { $0.id == drop.id }) {
            drops[i].reactions += 1
        }
        if var remote = remoteDrops[drop.id] {
            remote.reactions += 1
            remoteDrops[drop.id] = remote
        }
        if var optimistic = optimisticDrops[drop.id] {
            optimistic.reactions += 1
            optimisticDrops[drop.id] = optimistic
        }
        publishDrops()
    }

    // MARK: - Helpers

    private func publishDrops() {
        let syncedIds = optimisticDrops.compactMap { id, drop -> String? in
            if remoteDrops[id] != nil, drop.syncStatus == .synced {
                return id
            }
            return nil
        }
        syncedIds.forEach { optimisticDrops.removeValue(forKey: $0) }

        var combined = Array(remoteDrops.values)
        combined.append(contentsOf: optimisticDrops.values)
        combined.sort(by: { $0.createdAt > $1.createdAt })
        drops = combined
    }

    private func dropPayload(for drop: DropItem, authorId: String) -> [String: Any] {
        let geohash = Geohash.encode(latitude: drop.coordinate.latitude,
                                     longitude: drop.coordinate.longitude,
                                     precision: 7)

        return [
            "text": drop.text,
            "authorId": authorId,
            "createdAt": Timestamp(date: drop.createdAt),
            "visibility": drop.visibility.rawValue,
            "location": GeoPoint(latitude: drop.coordinate.latitude,
                                  longitude: drop.coordinate.longitude),
            "geohash": geohash
        ]
    }
}<|MERGE_RESOLUTION|>--- conflicted
+++ resolved
@@ -14,23 +14,15 @@
     @Published var lifted: Set<String> = []
 
     private var listeners: [ListenerRegistration] = []
-<<<<<<< HEAD
-    private var prefixBuckets: [String: [String: DropItem]] = [:]
-=======
     private var remoteDrops: [String: DropItem] = [:]
     private var optimisticDrops: [String: DropItem] = [:]
->>>>>>> dcb5c18f
 
     init() {
         Task { await ensureSignedIn() }
     }
 
     deinit {
-<<<<<<< HEAD
-        removeAllListeners()
-=======
         listeners.forEach { $0.remove() }
->>>>>>> dcb5c18f
     }
 
     // MARK: - Authentication Handling
@@ -58,14 +50,10 @@
             try Auth.auth().signOut()
             currentUser = nil
             drops.removeAll()
-<<<<<<< HEAD
-            removeAllListeners()
-=======
             optimisticDrops.removeAll()
             remoteDrops.removeAll()
             listeners.forEach { $0.remove() }
             listeners.removeAll()
->>>>>>> dcb5c18f
         } catch {
             print("Error signing out:", error.localizedDescription)
         }
@@ -157,28 +145,18 @@
     // MARK: - Nearby Fetch / Realtime Listener
 
     func listenNearby(minLat: Double, maxLat: Double, minLon: Double, maxLon: Double) {
-<<<<<<< HEAD
-        removeAllListeners()
-        prefixBuckets.removeAll()
-=======
         listeners.forEach { $0.remove() }
         listeners.removeAll()
         remoteDrops.removeAll()
->>>>>>> dcb5c18f
 
         let prefixes = Geohash.prefixesCovering(
             region: (minLat, maxLat, minLon, maxLon),
             precision: 5
         )
 
-<<<<<<< HEAD
-        var newListeners: [ListenerRegistration] = []
-=======
->>>>>>> dcb5c18f
         for prefix in prefixes {
             let start = prefix
             let end = prefix + "\u{f8ff}"
-            let prefixKey = prefix
 
             let registration = db.collection("drops")
                 .order(by: "geohash")
@@ -192,50 +170,6 @@
                         return
                     }
 
-<<<<<<< HEAD
-                    var bucket: [String: DropItem] = [:]
-                    if let docs = snap?.documents {
-                        for doc in docs {
-                            let d = doc.data()
-                            guard
-                                let text = d["text"] as? String,
-                                let vis = d["visibility"] as? String,
-                                let geo = d["location"] as? GeoPoint
-                            else { continue }
-
-                            let item = DropItem(
-                                id: doc.documentID,
-                                text: text,
-                                author: User(id: d["authorId"] as? String ?? "unknown",
-                                             name: "Unknown"),
-                                createdAt: (d["createdAt"] as? Timestamp)?.dateValue() ?? .now,
-                                coordinate: CLLocationCoordinate2D(latitude: geo.latitude,
-                                                                   longitude: geo.longitude),
-                                visibility: DropVisibility(rawValue: vis) ?? .public
-                            )
-                            bucket[item.id] = item
-                        }
-                    }
-
-                    self.prefixBuckets[prefixKey] = bucket
-
-                    let merged = self.prefixBuckets.values.reduce(into: [String: DropItem]()) { partialResult, current in
-                        for (id, item) in current {
-                            partialResult[id] = item
-                        }
-                    }
-
-                    self.drops = merged.values.sorted(by: { $0.createdAt > $1.createdAt })
-                }
-            newListeners.append(registration)
-        }
-        listeners = newListeners
-    }
-
-    private func removeAllListeners() {
-        for listener in listeners {
-            listener.remove()
-=======
                     guard let snap else { return }
 
                     for change in snap.documentChanges {
@@ -274,9 +208,7 @@
                     self.publishDrops()
                 }
             listeners.append(registration)
->>>>>>> dcb5c18f
-        }
-        listeners.removeAll()
+        }
     }
 
     // MARK: - Reactions & Lifts (Local Only for Now)
